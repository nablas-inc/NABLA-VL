import click

import numpy as np
import torch
from datasets import load_dataset
<<<<<<< HEAD
from deepspeed.utils import logger
from pandas import DataFrame
from transformers import AutoTokenizer
=======
>>>>>>> 5a48bdb6
from tqdm.auto import tqdm
from transformers import AutoTokenizer

from nabla_vl.benchmark import build_benchmark
from nabla_vl.inference import run_model
from nabla_vl.model import NablaVLForCausalLM
from nabla_vl.transforms import build_data_pipeline
<<<<<<< HEAD
from nabla_vl.constants import CHAT_TEMPLATE_WITHOUT_SYSTEM_MESSAGE
from nabla_vl.utils import set_random_seed


@click.command()
@click.option("--benchmark-name", default="MMMU", type=str)
@click.option("--model-name-or-path", default=MODEL_NAME, type=str)
@click.option("--split", type=str)
@click.option("--device", default=DEVICE, type=str)
def main(benchmark_name, model_name_or_path, split, device):
    set_random_seed(42)
    benchmark = build_benchmark(benchmark_name, model_name_or_path, split)
    score = benchmark.evaluate()
    logger.info(f"name: {benchmark_name}, score: {score:.4f}")
=======

MODEL_NAME = "nablasinc/NABLA-VL-15B"
DEVICE = "cuda"
INSTRUCTION = {
    "ja": "Optionsの中からアルファベットで解答してください。<image n>はn枚目の画像の文中での位置を表します。",
    "en": "Answer with the option's letter from the given choices directly.",
}


def get_model(model_name, device):
    model = NablaVLForCausalLM.from_pretrained(
        model_name,
        torch_dtype=torch.float16,
    )
    model.to(device)
    model.eval()
    tokenizer = AutoTokenizer.from_pretrained(model_name)
    data_pipeline = build_data_pipeline(model.config, tokenizer)
    return model, tokenizer, data_pipeline


def preprocess_mmmu(instruction, max_num_images):
    for i in range(1, max_num_images + 1):
        instruction = instruction.replace(f"<image {i}>", "")
    return instruction


def evaluate_mmmu(
    model,
    tokenizer,
    data_pipeline,
    dataset_name,
    subjects,
    split,
    max_num_images,
    option_key,
    language,
    preprocessor,
    fomatter,
):
    score = 0
    n = 0
    for subject in subjects:
        dataset = load_dataset(dataset_name, name=subject, split=split)
        for item in tqdm(dataset, total=len(dataset), desc=subject):
            # Preprocess images
            images = []
            for i in range(1, max_num_images + 1):
                if item[f"image_{i}"] is None:
                    break
                image = np.array(item[f"image_{i}"].convert("RGB"))[np.newaxis, :, :, :]
                images.append(image)
            # Preprocess text
            choices = ""
            try:
                item[option_key] = preprocessor(item[option_key])
            except TypeError:
                print(item[option_key])
                continue
            for i in range(len(item[option_key])):
                assert 65 + i < 91
                choices += chr(65 + i) + ". " + item[option_key][i] + "\n"
            instruction = preprocess_mmmu(
                item["question"] + "\nOptions:\n" + choices + INSTRUCTION[language],
                max_num_images,
            )
            response = (
                run_model(
                    model,
                    tokenizer,
                    data_pipeline,
                    instruction,
                    images=images,
                )[0]
                .strip()
                .upper()
            )
            score += 1 * (response == fomatter(item["answer"]))
            n += 1
    print(f"score: {score / n * 100.0:.2f}")


def main():
    model, tokenizer, data_pipeline = get_model(MODEL_NAME, DEVICE)
    evaluate_mmmu(
        model,
        tokenizer,
        data_pipeline,
        "JMMMU/JMMMU",
        [
            "Accounting",
            "Agriculture",
            "Architecture_and_Engineering",
            "Basic_Medical_Science",
            "Biology",
            "Chemistry",
            "Clinical_Medicine",
            "Computer_Science",
            "Design",
            "Diagnostics_and_Laboratory_Medicine",
            "Economics",
            "Electronics",
            "Energy_and_Power",
            "Finance",
            "Japanese_Art",
            "Japanese_Heritage",
            "Japanese_History",
            "Manage",
            "Marketing",
            "Materials",
            "Math",
            "Mechanical_Engineering",
            "Music",
            "Pharmacy",
            "Physics",
            "Psychology",
            "Public_Health",
            "World_History",
        ],
        "test",
        7,
        "options",
        "ja",
        lambda x: eval(x),
        lambda x: x,
    )
    """
    evaluate_mmmu(
        model,
        tokenizer,
        data_pipeline,
        "BLINK-Benchmark/BLINK",
        [
            "Art_Style",
            "Counting",
            "Forensic_Detection",
            "Functional_Correspondence",
            "IQ_Test",
            "Jigsaw",
            "Multi-view_Reasoning",
            "Object_Localization",
            "Relative_Depth",
            "Relative_Reflectance",
            "Semantic_Correspondence",
            "Spatial_Relation",
            "Visual_Correspondence",
            "Visual_Similarity",
        ],
        "val",
        4,
        "choices",
        "en",
        lambda x: x,
        lambda x: x[1],
    )
    """
>>>>>>> 5a48bdb6


if __name__ == "__main__":
    main()<|MERGE_RESOLUTION|>--- conflicted
+++ resolved
@@ -3,12 +3,9 @@
 import numpy as np
 import torch
 from datasets import load_dataset
-<<<<<<< HEAD
 from deepspeed.utils import logger
 from pandas import DataFrame
 from transformers import AutoTokenizer
-=======
->>>>>>> 5a48bdb6
 from tqdm.auto import tqdm
 from transformers import AutoTokenizer
 
@@ -16,7 +13,6 @@
 from nabla_vl.inference import run_model
 from nabla_vl.model import NablaVLForCausalLM
 from nabla_vl.transforms import build_data_pipeline
-<<<<<<< HEAD
 from nabla_vl.constants import CHAT_TEMPLATE_WITHOUT_SYSTEM_MESSAGE
 from nabla_vl.utils import set_random_seed
 
@@ -31,164 +27,6 @@
     benchmark = build_benchmark(benchmark_name, model_name_or_path, split)
     score = benchmark.evaluate()
     logger.info(f"name: {benchmark_name}, score: {score:.4f}")
-=======
-
-MODEL_NAME = "nablasinc/NABLA-VL-15B"
-DEVICE = "cuda"
-INSTRUCTION = {
-    "ja": "Optionsの中からアルファベットで解答してください。<image n>はn枚目の画像の文中での位置を表します。",
-    "en": "Answer with the option's letter from the given choices directly.",
-}
-
-
-def get_model(model_name, device):
-    model = NablaVLForCausalLM.from_pretrained(
-        model_name,
-        torch_dtype=torch.float16,
-    )
-    model.to(device)
-    model.eval()
-    tokenizer = AutoTokenizer.from_pretrained(model_name)
-    data_pipeline = build_data_pipeline(model.config, tokenizer)
-    return model, tokenizer, data_pipeline
-
-
-def preprocess_mmmu(instruction, max_num_images):
-    for i in range(1, max_num_images + 1):
-        instruction = instruction.replace(f"<image {i}>", "")
-    return instruction
-
-
-def evaluate_mmmu(
-    model,
-    tokenizer,
-    data_pipeline,
-    dataset_name,
-    subjects,
-    split,
-    max_num_images,
-    option_key,
-    language,
-    preprocessor,
-    fomatter,
-):
-    score = 0
-    n = 0
-    for subject in subjects:
-        dataset = load_dataset(dataset_name, name=subject, split=split)
-        for item in tqdm(dataset, total=len(dataset), desc=subject):
-            # Preprocess images
-            images = []
-            for i in range(1, max_num_images + 1):
-                if item[f"image_{i}"] is None:
-                    break
-                image = np.array(item[f"image_{i}"].convert("RGB"))[np.newaxis, :, :, :]
-                images.append(image)
-            # Preprocess text
-            choices = ""
-            try:
-                item[option_key] = preprocessor(item[option_key])
-            except TypeError:
-                print(item[option_key])
-                continue
-            for i in range(len(item[option_key])):
-                assert 65 + i < 91
-                choices += chr(65 + i) + ". " + item[option_key][i] + "\n"
-            instruction = preprocess_mmmu(
-                item["question"] + "\nOptions:\n" + choices + INSTRUCTION[language],
-                max_num_images,
-            )
-            response = (
-                run_model(
-                    model,
-                    tokenizer,
-                    data_pipeline,
-                    instruction,
-                    images=images,
-                )[0]
-                .strip()
-                .upper()
-            )
-            score += 1 * (response == fomatter(item["answer"]))
-            n += 1
-    print(f"score: {score / n * 100.0:.2f}")
-
-
-def main():
-    model, tokenizer, data_pipeline = get_model(MODEL_NAME, DEVICE)
-    evaluate_mmmu(
-        model,
-        tokenizer,
-        data_pipeline,
-        "JMMMU/JMMMU",
-        [
-            "Accounting",
-            "Agriculture",
-            "Architecture_and_Engineering",
-            "Basic_Medical_Science",
-            "Biology",
-            "Chemistry",
-            "Clinical_Medicine",
-            "Computer_Science",
-            "Design",
-            "Diagnostics_and_Laboratory_Medicine",
-            "Economics",
-            "Electronics",
-            "Energy_and_Power",
-            "Finance",
-            "Japanese_Art",
-            "Japanese_Heritage",
-            "Japanese_History",
-            "Manage",
-            "Marketing",
-            "Materials",
-            "Math",
-            "Mechanical_Engineering",
-            "Music",
-            "Pharmacy",
-            "Physics",
-            "Psychology",
-            "Public_Health",
-            "World_History",
-        ],
-        "test",
-        7,
-        "options",
-        "ja",
-        lambda x: eval(x),
-        lambda x: x,
-    )
-    """
-    evaluate_mmmu(
-        model,
-        tokenizer,
-        data_pipeline,
-        "BLINK-Benchmark/BLINK",
-        [
-            "Art_Style",
-            "Counting",
-            "Forensic_Detection",
-            "Functional_Correspondence",
-            "IQ_Test",
-            "Jigsaw",
-            "Multi-view_Reasoning",
-            "Object_Localization",
-            "Relative_Depth",
-            "Relative_Reflectance",
-            "Semantic_Correspondence",
-            "Spatial_Relation",
-            "Visual_Correspondence",
-            "Visual_Similarity",
-        ],
-        "val",
-        4,
-        "choices",
-        "en",
-        lambda x: x,
-        lambda x: x[1],
-    )
-    """
->>>>>>> 5a48bdb6
 
 
 if __name__ == "__main__":
